# Consul Cluster

This folder contains a [Terraform](https://www.terraform.io/) module to deploy a
[Consul](https://www.consul.io/) cluster in [AWS](https://aws.amazon.com/) on top of an Auto Scaling Group. This module
is designed to deploy an [Amazon Machine Image (AMI)](http://docs.aws.amazon.com/AWSEC2/latest/UserGuide/AMIs.html)
that has Consul installed via the [install-consul](https://github.com/hashicorp/terraform-aws-consul/tree/master/modules/install-consul) module in this Module.



## How do you use this module?

This folder defines a [Terraform module](https://www.terraform.io/docs/modules/usage.html), which you can use in your
code by adding a `module` configuration and setting its `source` parameter to URL of this folder:

```hcl
module "consul_cluster" {
  # TODO: update this to the final URL
  # Use version v0.0.5 of the consul-cluster module
  source = "github.com/hashicorp/terraform-aws-consul//modules/consul-cluster?ref=v0.0.5"

  # Specify the ID of the Consul AMI. You should build this using the scripts in the install-consul module.
  ami_id = "ami-abcd1234"

  # Add this tag to each node in the cluster
  cluster_tag_key   = "consul-cluster"
  cluster_tag_value = "consul-cluster-example"

  # Configure and start Consul during boot. It will automatically form a cluster with all nodes that have that same tag.
  user_data = <<-EOF
              #!/bin/bash
              /opt/consul/bin/run-consul --server --cluster-tag-key consul-cluster
              EOF

  # ... See variables.tf for the other parameters you must define for the consul-cluster module
}
```

Note the following parameters:

* `source`: Use this parameter to specify the URL of the consul-cluster module. The double slash (`//`) is intentional
  and required. Terraform uses it to specify subfolders within a Git repo (see [module
  sources](https://www.terraform.io/docs/modules/sources.html)). The `ref` parameter specifies a specific Git tag in
  this repo. That way, instead of using the latest version of this module from the `master` branch, which
  will change every time you run Terraform, you're using a fixed version of the repo.

* `ami_id`: Use this parameter to specify the ID of a Consul [Amazon Machine Image
  (AMI)](http://docs.aws.amazon.com/AWSEC2/latest/UserGuide/AMIs.html) to deploy on each server in the cluster. You
  should install Consul in this AMI using the scripts in the [install-consul](https://github.com/hashicorp/terraform-aws-consul/tree/master/modules/install-consul) module.

* `user_data`: Use this parameter to specify a [User
  Data](http://docs.aws.amazon.com/AWSEC2/latest/UserGuide/user-data.html#user-data-shell-scripts) script that each
  server will run during boot. This is where you can use the [run-consul script](https://github.com/hashicorp/terraform-aws-consul/tree/master/modules/run-consul) to configure and
  run Consul. The `run-consul` script is one of the scripts installed by the [install-consul](https://github.com/hashicorp/terraform-aws-consul/tree/master/modules/install-consul)
  module.

You can find the other parameters in [variables.tf](variables.tf).

<<<<<<< HEAD
Check out the [consul-cluster module](https://github.com/hashicorp/terraform-aws-consul/tree/master/modules/consul-cluster) for fully-working sample code.
=======
Check out the [consul-cluster example](https://github.com/hashicorp/terraform-aws-consul/tree/master/modules/consul-cluster) for fully-working sample code.
>>>>>>> c71c0660




## How do you connect to the Consul cluster?

### Using the HTTP API from your own computer

If you want to connect to the cluster from your own computer, the easiest way is to use the [HTTP
API](https://www.consul.io/docs/agent/http.html). Note that this only works if the Consul cluster is running in public
<<<<<<< HEAD
subnets and/or your default VPC (as in the [consul-cluster module](https://github.com/hashicorp/terraform-aws-consul/tree/master/modules/consul-cluster)), which is OK for testing
and experimentation, but NOT recommended for production usage.

To use the HTTP API, you first need to get the public IP address of one of the Consul Servers. You can find Consul
servers by using AWS tags. If you're running the [consul-cluster module](https://github.com/hashicorp/terraform-aws-consul/tree/master/modules/consul-cluster), the
=======
subnets and/or your default VPC (as in the [consul-cluster example](https://github.com/hashicorp/terraform-aws-consul/tree/master/modules/consul-cluster)), which is OK for testing
and experimentation, but NOT recommended for production usage.

To use the HTTP API, you first need to get the public IP address of one of the Consul Servers. You can find Consul
servers by using AWS tags. If you're running the [consul-cluster example](https://github.com/hashicorp/terraform-aws-consul/tree/master/modules/consul-cluster), the
>>>>>>> c71c0660
[consul-examples-helper.sh script](https://github.com/hashicorp/terraform-aws-consul/tree/master/examples/consul-examples-helper/consul-examples-helper.sh) will do the tag lookup
for you automatically (note, you must have the [AWS CLI](https://aws.amazon.com/cli/),
[jq](https://stedolan.github.io/jq/), and the [Consul agent](https://www.consul.io/) installed locally):

```
> ../consul-examples-helper/consul-examples-helper.sh

Your Consul servers are running at the following IP addresses:

34.200.218.123
34.205.127.138
34.201.165.11
```

You can use one of these IP addresses with the `members` command to see a list of cluster nodes:

```
> consul members -http-addr=11.22.33.44:8500

Node                 Address             Status  Type    Build  Protocol  DC
i-0051c3ea00e9691a0  172.31.35.148:8301  alive   client  0.8.0  2         us-east-1
i-00aea529cce1761d4  172.31.47.236:8301  alive   client  0.8.0  2         us-east-1
i-01bc94ccfa032d82d  172.31.27.193:8301  alive   client  0.8.0  2         us-east-1
i-04271e97808f15d63  172.31.25.174:8301  alive   server  0.8.0  2         us-east-1
i-0483b07abe49ea7ff  172.31.5.42:8301    alive   client  0.8.0  2         us-east-1
i-098fb1ebd5ca443bf  172.31.55.203:8301  alive   client  0.8.0  2         us-east-1
i-0eb961b6825f7871c  172.31.65.9:8301    alive   client  0.8.0  2         us-east-1
i-0ee6dcf715adbff5f  172.31.67.235:8301  alive   server  0.8.0  2         us-east-1
i-0fd0e63682a94b245  172.31.54.84:8301   alive   server  0.8.0  2         us-east-1
```

You can also try inserting a value:

```
> consul kv put -http-addr=11.22.33.44:8500 foo bar

Success! Data written to: foo
```

And reading that value back:

```
> consul kv get -http-addr=11.22.33.44:8500 foo

bar
```

Finally, you can try opening up the Consul UI in your browser at the URL `http://11.22.33.44:8500/ui/`.

![Consul UI](https://github.com/hashicorp/terraform-aws-consul/blob/master/_docs/consul-ui-screenshot.png?raw=true)


### Using the Consul agent on another EC2 Instance

The easiest way to run [Consul agent](https://www.consul.io/docs/agent/basics.html) and have it connect to the Consul
cluster is to use the same EC2 tags the Consul servers use to discover each other during bootstrapping.

For example, imagine you deployed a Consul cluster in `us-east-1` as follows:

<!-- TODO: update this to the final URL -->

```hcl
module "consul_cluster" {
  source = "github.com/hashicorp/terraform-aws-consul//modules/consul-cluster?ref=v0.0.5"

  # Add this tag to each node in the cluster
  cluster_tag_key   = "consul-cluster"
  cluster_tag_value = "consul-cluster-example"

  # ... Other params omitted ...
}
```

Using the `retry-join-ec2-xxx` params, you can connect run a Consul agent on an EC2 Instance as follows:

```
consul agent -retry-join-ec2-tag-key=consul-cluster -retry-join-ec2-tag-value=consul-cluster-example -data-dir=/tmp/consul
```

Two important notes about this command:

1. By default, the Consul cluster nodes advertise their *private* IP addresses, so the command above only works from
   EC2 Instances inside the same VPC (or any VPC with proper peering connections and route table entries).
1. In order to look up the EC2 tags, the EC2 Instance where you're running this command must have an IAM role with
   the `ec2:DescribeInstances` permission.



## How do you connect load balancers to the Auto Scaling Group (ASG)?

You can use the [`aws_autoscaling_attachment`](https://www.terraform.io/docs/providers/aws/r/autoscaling_attachment.html) resource.

For example, if you are using the new application or network load balancers:

```hcl
resource "aws_lb_target_group" "test" {
  // ...
}

# Create a new Consul Cluster
module "consul" {
  source ="..."
  // ...
}

# Create a new load balancer attachment
resource "aws_autoscaling_attachment" "asg_attachment_bar" {
  autoscaling_group_name = "${module.consul.asg_name}"
  alb_target_group_arn   = "${aws_alb_target_group.test.arn}"
}
```

If you are using a "classic" load balancer:

```hcl
# Create a new load balancer
resource "aws_elb" "bar" {
  // ...
}

# Create a new Consul Cluster
module "consul" {
  source ="..."
  // ...
}

# Create a new load balancer attachment
resource "aws_autoscaling_attachment" "asg_attachment_bar" {
  autoscaling_group_name = "${module.consul.asg_name}"
  elb                    = "${aws_elb.bar.id}"
}
```



## What's included in this module?

This module creates the following architecture:

![Consul architecture](https://github.com/hashicorp/terraform-aws-consul/blob/master/_docs/architecture.png?raw=true)

This architecture consists of the following resources:

* [Auto Scaling Group](#auto-scaling-group)
* [EC2 Instance Tags](#ec2-instance-tags)
* [Security Group](#security-group)
* [IAM Role and Permissions](#iam-role-and-permissions)


### Auto Scaling Group

This module runs Consul on top of an [Auto Scaling Group (ASG)](https://aws.amazon.com/autoscaling/). Typically, you
should run the ASG with 3 or 5 EC2 Instances spread across multiple [Availability
Zones](http://docs.aws.amazon.com/AWSEC2/latest/UserGuide/using-regions-availability-zones.html). Each of the EC2
Instances should be running an AMI that has Consul installed via the [install-consul](https://github.com/hashicorp/terraform-aws-consul/tree/master/modules/install-consul)
module. You pass in the ID of the AMI to run using the `ami_id` input parameter.


### EC2 Instance Tags

This module allows you to specify a tag to add to each EC2 instance in the ASG. We recommend using this tag with the
[retry_join_ec2](https://www.consul.io/docs/agent/options.html?#retry_join_ec2) configuration to allow the EC2
Instances to find each other and automatically form a cluster.


### Security Group

Each EC2 Instance in the ASG has a Security Group that allows:

* All outbound requests
* All the inbound ports specified in the [Consul documentation](https://www.consul.io/docs/agent/options.html?#ports-used)

The Security Group ID is exported as an output variable if you need to add additional rules.

Check out the [Security section](#security) for more details.


### IAM Role and Permissions

Each EC2 Instance in the ASG has an [IAM Role](http://docs.aws.amazon.com/IAM/latest/UserGuide/id_roles.html) attached.
We give this IAM role a small set of IAM permissions that each EC2 Instance can use to automatically discover the other
Instances in its ASG and form a cluster with them. See the [run-consul required permissions
docs](https://github.com/hashicorp/terraform-aws-consul/tree/master/modules/run-consul#required-permissions) for details.

The IAM Role ARN is exported as an output variable if you need to add additional permissions.



## How do you roll out updates?

If you want to deploy a new version of Consul across the cluster, the best way to do that is to:

1. Build a new AMI.
1. Set the `ami_id` parameter to the ID of the new AMI.
1. Run `terraform apply`.

This updates the Launch Configuration of the ASG, so any new Instances in the ASG will have your new AMI, but it does
NOT actually deploy those new instances. To make that happen, you should do the following:

1. Issue an API call to one of the old Instances in the ASG to have it leave gracefully. E.g.:

    ```
    curl -X PUT <OLD_INSTANCE_IP>:8500/v1/agent/leave
    ```

1. Once the instance has left the cluster, terminate it:

    ```
    aws ec2 terminate-instances --instance-ids <OLD_INSTANCE_ID>
    ```

1. After a minute or two, the ASG should automatically launch a new Instance, with the new AMI, to replace the old one.

1. Wait for the new Instance to boot and join the cluster.

1. Repeat these steps for each of the other old Instances in the ASG.

We will add a script in the future to automate this process (PRs are welcome!).




## What happens if a node crashes?

There are two ways a Consul node may go down:

1. The Consul process may crash. In that case, `supervisor` should restart it automatically.
1. The EC2 Instance running Consul dies. In that case, the Auto Scaling Group should launch a replacement automatically.
   Note that in this case, since the Consul agent did not exit gracefully, and the replacement will have a different ID,
   you may have to manually clean out the old nodes using the [force-leave
   command](https://www.consul.io/docs/commands/force-leave.html). We may add a script to do this
   automatically in the future. For more info, see the [Consul Outage
   documentation](https://www.consul.io/docs/guides/outage.html).




## Security

Here are some of the main security considerations to keep in mind when using this module:

1. [Encryption in transit](#encryption-in-transit)
1. [Encryption at rest](#encryption-at-rest)
1. [Dedicated instances](#dedicated-instances)
1. [Security groups](#security-groups)
1. [SSH access](#ssh-access)


### Encryption in transit

Consul can encrypt all of its network traffic. For instructions on enabling network encryption, have a look at the
[How do you handle encryption documentation](https://github.com/hashicorp/terraform-aws-consul/tree/master/modules/run-consul#how-do-you-handle-encryption).


### Encryption at rest

The EC2 Instances in the cluster store all their data on the root EBS Volume. To enable encryption for the data at
rest, you must enable encryption in your Consul AMI. If you're creating the AMI using Packer (e.g. as shown in
the [consul-ami example](https://github.com/hashicorp/terraform-aws-consul/tree/master/examples/consul-ami)), you need to set the [encrypt_boot
parameter](https://www.packer.io/docs/builders/amazon-ebs.html#encrypt_boot) to `true`.


### Dedicated instances

If you wish to use dedicated instances, you can set the `tenancy` parameter to `"dedicated"` in this module.


### Security groups

This module attaches a security group to each EC2 Instance that allows inbound requests as follows:

* **Consul**: For all the [ports used by Consul](https://www.consul.io/docs/agent/options.html#ports), you can
  use the `allowed_inbound_cidr_blocks` parameter to control the list of
  [CIDR blocks](https://en.wikipedia.org/wiki/Classless_Inter-Domain_Routing) that will be allowed access and the `allowed_inbound_security_group_ids` parameter to control the security groups that will be allowed access.

* **SSH**: For the SSH port (default: 22), you can use the `allowed_ssh_cidr_blocks` parameter to control the list of
  [CIDR blocks](https://en.wikipedia.org/wiki/Classless_Inter-Domain_Routing) that will be allowed access. You can use the `allowed_inbound_ssh_security_group_ids` parameter to control the list of source Security Groups that will be allowed access.

Note that all the ports mentioned above are configurable via the `xxx_port` variables (e.g. `server_rpc_port`). See
[variables.tf](variables.tf) for the full list.



### SSH access

You can associate an [EC2 Key Pair](http://docs.aws.amazon.com/AWSEC2/latest/UserGuide/ec2-key-pairs.html) with each
of the EC2 Instances in this cluster by specifying the Key Pair's name in the `ssh_key_name` variable. If you don't
want to associate a Key Pair with these servers, set `ssh_key_name` to an empty string.





## What's NOT included in this module?

This module does NOT handle the following items, which you may want to provide on your own:

* [Monitoring, alerting, log aggregation](#monitoring-alerting-log-aggregation)
* [VPCs, subnets, route tables](#vpcs-subnets-route-tables)
* [DNS entries](#dns-entries)


### Monitoring, alerting, log aggregation

This module does not include anything for monitoring, alerting, or log aggregation. All ASGs and EC2 Instances come
with limited [CloudWatch](https://aws.amazon.com/cloudwatch/) metrics built-in, but beyond that, you will have to
provide your own solutions.


### VPCs, subnets, route tables

This module assumes you've already created your network topology (VPC, subnets, route tables, etc). You will need to
pass in the the relevant info about your network topology (e.g. `vpc_id`, `subnet_ids`) as input variables to this
module.


### DNS entries

This module does not create any DNS entries for Consul (e.g. in Route 53).

<|MERGE_RESOLUTION|>--- conflicted
+++ resolved
@@ -55,11 +55,7 @@
 
 You can find the other parameters in [variables.tf](variables.tf).
 
-<<<<<<< HEAD
-Check out the [consul-cluster module](https://github.com/hashicorp/terraform-aws-consul/tree/master/modules/consul-cluster) for fully-working sample code.
-=======
 Check out the [consul-cluster example](https://github.com/hashicorp/terraform-aws-consul/tree/master/modules/consul-cluster) for fully-working sample code.
->>>>>>> c71c0660
 
 
 
@@ -70,19 +66,11 @@
 
 If you want to connect to the cluster from your own computer, the easiest way is to use the [HTTP
 API](https://www.consul.io/docs/agent/http.html). Note that this only works if the Consul cluster is running in public
-<<<<<<< HEAD
-subnets and/or your default VPC (as in the [consul-cluster module](https://github.com/hashicorp/terraform-aws-consul/tree/master/modules/consul-cluster)), which is OK for testing
-and experimentation, but NOT recommended for production usage.
-
-To use the HTTP API, you first need to get the public IP address of one of the Consul Servers. You can find Consul
-servers by using AWS tags. If you're running the [consul-cluster module](https://github.com/hashicorp/terraform-aws-consul/tree/master/modules/consul-cluster), the
-=======
 subnets and/or your default VPC (as in the [consul-cluster example](https://github.com/hashicorp/terraform-aws-consul/tree/master/modules/consul-cluster)), which is OK for testing
 and experimentation, but NOT recommended for production usage.
 
 To use the HTTP API, you first need to get the public IP address of one of the Consul Servers. You can find Consul
 servers by using AWS tags. If you're running the [consul-cluster example](https://github.com/hashicorp/terraform-aws-consul/tree/master/modules/consul-cluster), the
->>>>>>> c71c0660
 [consul-examples-helper.sh script](https://github.com/hashicorp/terraform-aws-consul/tree/master/examples/consul-examples-helper/consul-examples-helper.sh) will do the tag lookup
 for you automatically (note, you must have the [AWS CLI](https://aws.amazon.com/cli/),
 [jq](https://stedolan.github.io/jq/), and the [Consul agent](https://www.consul.io/) installed locally):
