# Consul Run Script

This folder contains a script for configuring and running Consul on an [AWS](https://aws.amazon.com/) server. This 
script has been tested on the following operating systems:

* Ubuntu 16.04
* Amazon Linux

There is a good chance it will work on other flavors of Debian, CentOS, and RHEL as well.




## Quick start

This script assumes you installed it, plus all of its dependencies (including Consul itself), using the [install-consul 
module](https://github.com/hashicorp/terraform-aws-consul/tree/master/modules/install-consul). The default install path is `/opt/consul/bin`, so to start Consul in server mode, 
you run:

```
/opt/consul/bin/run-consul --server
```

To start Consul in client mode, you run:
 
```
/opt/consul/bin/run-consul --client
```

This will:

1. Generate a Consul configuration file called `default.json` in the Consul config dir (default: `/opt/consul/config`).
   See [Consul configuration](#consul-configuration) for details on what this configuration file will contain and how
   to override it with your own configuration.
   
1. Generate a [Supervisor](http://supervisord.org/) configuration file called `run-consul.conf` in the Supervisor
   config dir (default: `/etc/supervisor/conf.d`) with a command that will run Consul:  
   `consul agent -config-dir=/opt/consul/config -data-dir=/opt/consul/data`.

1. Tell Supervisor to load the new configuration file, thereby starting Consul.

We recommend using the `run-consul` command as part of [User 
Data](http://docs.aws.amazon.com/AWSEC2/latest/UserGuide/user-data.html#user-data-shell-scripts), so that it executes
when the EC2 Instance is first booting. After runing `run-consul` on that initial boot, the `supervisord` configuration 
will automatically restart Consul if it crashes or the EC2 instance reboots.

<<<<<<< HEAD
See the [consul-cluster module](https://github.com/hashicorp/terraform-aws-consul/tree/master/modules/consul-cluster) for fully-working sample code.
=======
See the [consul-cluster example](https://github.com/hashicorp/terraform-aws-consul/tree/master/modules/consul-cluster) for fully-working sample code.
>>>>>>> c71c0660




## Command line Arguments

The `run-consul` script accepts the following arguments:

* `server` (optional): If set, run in server mode. Exactly one of `--server` or `--client` must be set.
* `client` (optional): If set, run in client mode. Exactly one of `--server` or `--client` must be set. 
* `cluster-tag-key` (optional): Automatically form a cluster with Instances that have this tag key and the tag value
  in `--cluster-tag-value`.
* `cluster-tag-value` (optional): Automatically form a cluster with Instances that have the tag key in 
  `--cluster-tag-key` and this tag value.
* `datacenter` (optional): The name of the datacenter the cluster reports. Default is the AWS region name.
* `config-dir` (optional): The path to the Consul config folder. Default is to take the absolute path of `../config`, 
  relative to the `run-consul` script itself.
* `data-dir` (optional): The path to the Consul config folder. Default is to take the absolute path of `../data`, 
  relative to the `run-consul` script itself.
* `user` (optional): The user to run Consul as. Default is to use the owner of `config-dir`.
* `enable-gossip-encryption` (optional): Enable encryption of gossip traffic between nodes. If set, you must also specify `gossip-encryption-key`.
* `gossip-encryption-key` (optional): The key to use for encrypting gossip traffic. Must be specified with `enable-gossip-encryption`.
* `enable-rpc-encryption` (optional): Enable encryption of RPC traffic between nodes. Must also specify `ca-file-path`, `cert-file-path` and `key-file-path`.
* `ca-file-path` (optional): Path to the CA file used to verify outgoing connections. Must be specified with `enable-rpc-encryption`, `cert-file-path` and `key-file-path`.
* `cert-file-path` (optional): Path to the certificate file used to verify incoming connections. Must be specified with `enable-rpc-encryption`, `ca-file-path`, and `key-file-path`.
* `key-file-path` (optional): Path to the certificate key used to verify incoming connections. Must be specified with `enable-rpc-encryption`, `ca-file-path` and `cert-file-path`.
* `skip-consul-config` (optional): If this flag is set, don't generate a Consul configuration file. This is useful if 
  you have a custom configuration file and don't want to use any of of the default settings from `run-consul`. 

Example:

```
/opt/consul/bin/run-consul --server --cluster-tag-key consul-cluster --cluster-tag-value prod-cluster 
```




## Consul configuration

`run-consul` generates a configuration file for Consul called `default.json` that tries to figure out reasonable 
defaults for a Consul cluster in AWS. Check out the [Consul Configuration Files 
documentation](https://www.consul.io/docs/agent/options.html#configuration-files) for what configuration settings are
available.
  
  
### Default configuration

`run-consul` sets the following configuration values by default:
  
* [advertise_addr](https://www.consul.io/docs/agent/options.html#advertise_addr): Set to the EC2 Instance's private IP 
  address, as fetched from [Metadata](http://docs.aws.amazon.com/AWSEC2/latest/UserGuide/ec2-instance-metadata.html).

* [bind_addr](https://www.consul.io/docs/agent/options.html#bind_addr): Set to the EC2 Instance's private IP address, 
  as fetched from [Metadata](http://docs.aws.amazon.com/AWSEC2/latest/UserGuide/ec2-instance-metadata.html).

* [bootstrap_expect](https://www.consul.io/docs/agent/options.html#bootstrap_expect): If `--server` is set, 
  set this config based on the EC2 Instance's tags (using the 
  [describe-tags API](https://docs.aws.amazon.com/cli/latest/reference/ec2/describe-tags.html)): 
    * If there is a `aws:autoscaling:groupName` tag, that means this EC2 Instance is part of an Auto Scaling Group 
      (ASG), so set this config to the desired capacity of the ASG (fetched via the [describe-auto-scaling-groups 
      API](https://docs.aws.amazon.com/cli/latest/reference/autoscaling/describe-auto-scaling-groups.html)). 
    * Otherwise, log a warning, and set this to 1. This fallback is not recommended!     

* [client_addr](https://www.consul.io/docs/agent/options.html#client_addr): Set to 0.0.0.0 so you can access the client
  and UI endpoint on each EC2 Instance from the outside.

* [datacenter](https://www.consul.io/docs/agent/options.html#datacenter): Set to the current AWS region (e.g. 
  `us-east-1`), as fetched from [Metadata](http://docs.aws.amazon.com/AWSEC2/latest/UserGuide/ec2-instance-metadata.html).
  If the `--datacenter` flag is provided, then that value is used instead.

* [node_name](https://www.consul.io/docs/agent/options.html#node_name): Set to the instance id, as fetched from 
  [Metadata](http://docs.aws.amazon.com/AWSEC2/latest/UserGuide/ec2-instance-metadata.html).

* [retry_join_ec2](https://www.consul.io/docs/agent/options.html#retry_join_ec2): Look up the EC2 Instances tags
  (using the [describe-tags API](https://docs.aws.amazon.com/cli/latest/reference/ec2/describe-tags.html)) and set the
  following keys for this setting:
    * [tag_key](https://www.consul.io/docs/agent/options.html#tag_key): Set to the value of the `--cluster-tag-key`
      argument.
    * [tag_value](https://www.consul.io/docs/agent/options.html#tag_value): Set to the value this EC2 Instance has for
      the `tag_key`. If the key is not set, then the `retry_join_ec2` setting will NOT be included in the config file.
    * [region](https://www.consul.io/docs/agent/options.html#region): Set to the current AWS region (e.g. `us-east-1`), 
      as fetched from [Metadata](http://docs.aws.amazon.com/AWSEC2/latest/UserGuide/ec2-instance-metadata.html).
      
* [server](https://www.consul.io/docs/agent/options.html#server): Set to true if `--server` is set.

* [ui](https://www.consul.io/docs/agent/options.html#ui): Set to true.


### Overriding the configuration

To override the default configuration, simply put your own configuration file in the Consul config folder (default: 
`/opt/consul/config`), but with a name that comes later in the alphabet than `default.json` (e.g. 
`my-custom-config.json`). Consul will load all the `.json` configuration files in the config dir and 
[merge them together in alphabetical order](https://www.consul.io/docs/agent/options.html#_config_dir), so that 
settings in files that come later in the alphabet will override the earlier ones. 

For example, to override the default `retry_join_ec2` settings, you could create a file called `tags.json` with the
contents:

```json
{
  "retry_join_ec2": {
    "tag_key": "custom-key",
    "tag_value": "custom-value",
    "region": "us-west-1"
  }
}
```

If you want to override *all* the default settings, you can tell `run-consul` not to generate a default config file
at all using the `--skip-consul-config` flag:

```
/opt/consul/bin/run-consul --server --skip-consul-config
```


### Required permissions

The `run-consul` script assumes it is running on an EC2 Instance with an [IAM 
Role](http://docs.aws.amazon.com/IAM/latest/UserGuide/id_roles.html) that has the following permissions:

* `ec2:DescribeInstances`
* `ec2:DescribeTags`
* `autoscaling:DescribeAutoScalingGroups`

These permissions are automatically added by the [consul-cluster module](https://github.com/hashicorp/terraform-aws-consul/tree/master/modules/consul-cluster).




## How do you handle encryption?

Consul can encrypt all of its network traffic (see the [encryption docs for 
details](https://www.consul.io/docs/agent/encryption.html)), but by default, encryption is not enabled in this 
Module. To enable encryption, you need to do the following:

1. [Gossip encryption: provide an encryption key](#gossip-encryption-provide-an-encryption-key)
1. [RPC encryption: provide TLS certificates](#rpc-encryption-provide-tls-certificates)


### Gossip encryption: provide an encryption key

To enable Gossip encryption, you need to provide a 16-byte, Base64-encoded encryption key, which you can generate using
the [consul keygen command](https://www.consul.io/docs/commands/keygen.html) offline. You can pass the
`--enable-gossip-encryption` and `--gossip-encryption-key` parameters to `run-consul` to have this script automatically
generate the gossip encryption settings in `default.json` in the Consul config dir.

Alternatively, you can put the key in a Consul configuration file (e.g. `encryption.json`) in the Consul
config dir (default location: `/opt/consul/config`):

```json
{
  "encrypt": "cg8StVXbQJ0gPvMd9o7yrg=="
}
```

### RPC encryption: provide TLS certificates

To enable RPC encryption, you need to provide the paths to the CA and signing keys. Since you're already using Terraform,
it's probably easiest to use the [TLS Provider](https://www.terraform.io/docs/providers/tls/index.html) to generate your
own certificates. You can find a good working example in the [private-tls-cert module](https://github.com/hashicorp/terraform-aws-vault/tree/master/modules/private-tls-cert)
within the [terraform-aws-vault repo](https://github.com/hashicorp/terraform-aws-vault). You can pass the `--enable-rpc-encryption`,
`--ca-file-path`, `--cert-file-path`, and `--key-file-path` parameters to `run-consul` to have this script automatically
generate the RPC encryption settings in `default.json` in the Consul config dir. Please note that this **does not** set
`"verify_server_hostname": true`. Check the documentation of the [verify_server_hostname field](https://www.consul.io/docs/agent/options.html#verify_server_hostname)
to understand the implications of this.

Alternatively, you can specify these paths in a Consul configuration file (e.g. `encryption.json`) in the Consul config
dir (default location: `/opt/consul/config`):

```json
{
  "ca_file": "/opt/consul/tls/certs/ca-bundle.crt",
  "cert_file": "/opt/consul/tls/certs/my.crt",
  "key_file": "/opt/consul/tls/private/my.key"
}
```

You will also want to set the [verify_incoming](https://www.consul.io/docs/agent/options.html#verify_incoming) and
[verify_outgoing](https://www.consul.io/docs/agent/options.html#verify_outgoing) settings to verify TLS certs on 
incoming and outgoing connections, respectively:

```json
{
  "ca_file": "/opt/consul/tls/certs/ca-bundle.crt",
  "cert_file": "/opt/consul/tls/certs/my.crt",
  "key_file": "/opt/consul/tls/private/my.key",
  "verify_incoming": true,
  "verify_outgoing": true
}
```<|MERGE_RESOLUTION|>--- conflicted
+++ resolved
@@ -44,11 +44,7 @@
 when the EC2 Instance is first booting. After runing `run-consul` on that initial boot, the `supervisord` configuration 
 will automatically restart Consul if it crashes or the EC2 instance reboots.
 
-<<<<<<< HEAD
-See the [consul-cluster module](https://github.com/hashicorp/terraform-aws-consul/tree/master/modules/consul-cluster) for fully-working sample code.
-=======
 See the [consul-cluster example](https://github.com/hashicorp/terraform-aws-consul/tree/master/modules/consul-cluster) for fully-working sample code.
->>>>>>> c71c0660
 
 
 
